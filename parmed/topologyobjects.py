--- conflicted
+++ resolved
@@ -93,7 +93,7 @@
         This is intended to be a read-only variable that determines where in the
         list this particular object is. If there is no `list` attribute for this
         object, or the item is not in the list at all, `idx` is -1
-        
+
     Notes
     -----
     For lists that support indexing its members and tracking when that list is
@@ -225,7 +225,7 @@
 # ++++++++++++++++++++++++++++++++++++++++++++++++++++++++++++++++++++++++++++++
 
 class Atom(_ListItem):
-    """ 
+    """
     An atom. Only use these as elements in AtomList instances, since AtomList
     will keep track of when indexes and other stuff needs to be updated. All
     parameters are optional.
@@ -452,13 +452,8 @@
     #===================================================
 
     def __init__(self, list=None, atomic_number=0, name='', type='',
-<<<<<<< HEAD
                  charge=0.0, mass=0.0, nb_idx=0, solvent_radius=0.0,
                  screen=0.0, tree='BLA', join=0.0, irotat=0.0, occupancy=0.0,
-=======
-                 charge=None, mass=0.0, nb_idx=0, radii=0.0, screen=0.0,
-                 tree='BLA', join=0.0, irotat=0.0, occupancy=0.0,
->>>>>>> 72ae3dbb
                  bfactor=0.0, altloc='', number=-1, rmin=None, epsilon=None,
                  rmin14=None, epsilon14=None):
         self.list = list
@@ -499,7 +494,7 @@
         self._rmin14 = rmin14
         self._epsilon14 = epsilon14
         self.children = []
-   
+
     #===================================================
 
     @classmethod
@@ -788,7 +783,7 @@
     def bond_to(self, other):
         """
         Log this atom as bonded to another atom.
-        
+
         Parameters
         ----------
         other : :class:`Atom`
@@ -809,7 +804,7 @@
         other._bond_partners.append(self)
 
     #===================================================
-      
+
     def angle_to(self, other):
         """
         Log this atom as angled to another atom.
@@ -828,13 +823,13 @@
             raise MoleculeError("Cannot angle an atom with itself!")
         self._angle_partners.append(other)
         other._angle_partners.append(self)
-   
+
     #===================================================
 
     def dihedral_to(self, other):
         """
         Log this atom as dihedral-ed to another atom.
-        
+
         Parameters
         ----------
         other : :class:`Atom`
@@ -849,7 +844,7 @@
             raise MoleculeError("Cannot dihedral an atom with itself!")
         self._dihedral_partners.append(other)
         other._dihedral_partners.append(self)
-      
+
     #===================================================
 
     def tortor_to(self, other):
@@ -936,20 +931,12 @@
 
     def __getstate__(self):
         retval = dict(name=self.name, type=self.type, atom_type=self.atom_type,
-<<<<<<< HEAD
-                      charge=self.charge, mass=self.mass, nb_idx=self.nb_idx,
+                      _charge=self._charge, mass=self.mass, nb_idx=self.nb_idx,
                       solvent_radius=self.solvent_radius, screen=self.screen,
                       tree=self.tree, join=self.join, irotat=self.irotat,
                       bfactor=self.bfactor, altloc=self.altloc,
                       occupancy=self.occupancy, number=self.number,
                       anisou=self.anisou, _rmin=self._rmin,
-=======
-                      _charge=self._charge, mass=self.mass, nb_idx=self.nb_idx,
-                      radii=self.radii, screen=self.screen, tree=self.tree,
-                      join=self.join, irotat=self.irotat, bfactor=self.bfactor,
-                      altloc=self.altloc, occupancy=self.occupancy,
-                      number=self.number, anisou=self.anisou, _rmin=self._rmin,
->>>>>>> 72ae3dbb
                       _epsilon=self._epsilon, _rmin14=self._rmin14,
                       _epsilon14=self._epsilon14, children=self.children,
                       atomic_number=self.atomic_number,
@@ -1831,7 +1818,7 @@
     >>> Bond(a1, a3) in angle # this is not part of the angle definition
     False
     """
-      
+
     def __init__(self, atom1, atom2, atom3, type=None):
         # Make sure we're not angling me to myself
         if atom1 is atom2 or atom1 is atom3 or atom2 is atom3:
@@ -2000,7 +1987,7 @@
     >>> a1 in dihed and a2 in dihed and a3 in dihed and a4 in dihed
     True
     """
-      
+
     def __init__(self, atom1, atom2, atom3, atom4, improper=False,
                  ignore_end=False, type=None):
         _FourAtomTerm.__init__(self, atom1, atom2, atom3, atom4)
@@ -2099,11 +2086,11 @@
             raise TypeError('comparative %s has %d elements! Expect 4.'
                             % (type(thing).__name__, len(thing)))
         # Compare starting_index, since we may not have an index right now
-        return ( (self.atom1.idx == thing[0] and 
+        return ( (self.atom1.idx == thing[0] and
                 self.atom2.idx == thing[1] and
                 self.atom3.idx == thing[2] and
                 self.atom4.idx == thing[3]) or
-                (self.atom1.idx == thing[3] and 
+                (self.atom1.idx == thing[3] and
                 self.atom2.idx == thing[2] and
                 self.atom3.idx == thing[1] and
                 self.atom4.idx == thing[0]) )
@@ -2202,7 +2189,7 @@
     """
 
     #===================================================
-   
+
     def __init__(self, phi_k, per, phase, scee=1.0, scnb=1.0, list=None):
         """ DihedralType constructor """
         _ParameterType.__init__(self)
@@ -2298,7 +2285,7 @@
     """
 
     #===================================================
-   
+
     def __init__(self, c0, c1, c2, c3, c4, c5, scee=1.0, scnb=1.0, list=None):
         _ParameterType.__init__(self)
         self.c0 = _strip_units(c0, u.kilocalories_per_mole)
@@ -2533,7 +2520,7 @@
     """
     A CHARMM-style improper torsion between 4 atoms. The first atom must be the
     central atom, as shown in the schematic below
-      
+
                       A3
                       |
                       |
@@ -3836,7 +3823,7 @@
         ----------
         atom : :class:`Atom`
             The atom to add to this residue
-        
+
         Notes
         -----
         This action assigns the `residue` attribute to `atom`
@@ -4713,7 +4700,7 @@
 class AcceptorDonor(object):
     """
     Just a holder for donors and acceptors in CHARMM speak
-    
+
     Parameters
     ----------
     atom1 : :class:`Atom`
