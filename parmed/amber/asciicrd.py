"""
This is a pure-python module for reading and writing ASCII Amber structure
files, like trajectories and restarts.  Because it is pure-python and
formatted-ASCII, parsing and writing these files are expected to be slow. Binary
alternatives (like DCD and NetCDF, provided in netcdffiles.py) are strongly
encouraged, but these are provided for more complete compatibility and for
instances where the prequisites may not be installed.
"""
from __future__ import division, print_function, absolute_import

from math import ceil
import numpy as np
from parmed.formats.registry import FileFormatType
from parmed.utils.io import genopen
from parmed.utils.six import add_metaclass
from parmed.utils.six.moves import range
<<<<<<< HEAD
from parmed.utils.six import string_types
=======
from parmed.structure import Structure
from parmed.topologyobjects import Atom
>>>>>>> 87ff5caf
import parmed.unit as u
from parmed.vec3 import Vec3
import warnings as _warnings

VELSCALE = 20.455
ONEVELSCALE = 1 / VELSCALE

class _FileEOF(Exception):
    """ For control flow """

@add_metaclass(FileFormatType)
class _AmberAsciiCoordinateFile(object):
    """
    Abstract base class for interacting with ASCII coordinate files.
    Opens a new ASCII coordinate file and either parses it (loading
    everything into memory) or sets it up for writing.

    Parameters
    ----------
    fname : str
        File name to open
    natom : int
        Number of atoms in the system
    hasbox : bool
        Does the system have PBCs?
    mode : str={'r', 'w'}
        Whether to open this file for 'r'eading or 'w'riting
    title : str, optional
        Title to write to a new trajectory (when mode='w')
    """

    DEFAULT_TITLE = None
    CRDS_PER_LINE = None

    def __init__(self, fname, natom, hasbox, mode='r', title=None):
        if mode == 'r':
            self._status = 'old'
        elif mode == 'w':
            self._status = 'new'
            # We need to have some way to know whether we need to write the
            # coordinates or the box for this particular frame. Each frame must
            # be written as coordinates first, then box.
            self._writebox = False
        else:
            raise ValueError("%s mode must be 'r' or 'w'" % type(self).__name__)
        if isinstance(fname, string_types):
            self._file = genopen(fname, mode)
            self._own_handle = True
        elif hasattr(fname, 'read'):
            self._file = fname
            self._own_handle = False
        else:
            raise RuntimeError("Don't know how to handle %s" % fname)

        self.natom = natom
        self.hasbox = hasbox
        if self.CRDS_PER_LINE is None:
            raise NotImplementedError('This object must be subclassed')
        self._full_lines_per_frame = self.natom * 3 // self.CRDS_PER_LINE
        self._nextras = self.natom * 3 - (self._full_lines_per_frame *
                                          self.CRDS_PER_LINE)
        if self._own_handle:
            self.closed = False
        if self._status == 'old':
            self._parse()
        elif self._status == 'new':
            if title is None:
                self._file.write('%s\n' % self.DEFAULT_TITLE)
            else:
                self._file.write(title.rstrip() + '\n')

    def _parse(self):
        """ Handles actual file parsing """
        raise NotImplementedError('virtual method not overwritten')

    @property
    def positions(self):
        return [Vec3(*xyz) for xyz in self._coordinates[0]] * u.angstroms

    def close(self):
        """ Close the open file handler """
        if self._own_handle:
            self.closed or self._file.close()
            self.closed = True

    def __del__(self):
        """ Make sure the open file handler is closed """
        try:
            self.closed or self._file.close()
        except AttributeError:
            pass

#+++++++++++++++++++++++++++++++++++++++++++++++++++++++++++++++++++++++++++++++

class AmberAsciiRestart(_AmberAsciiCoordinateFile):
    """
    Parser for the Amber ASCII inpcrd/restart file format

    Parameters
    ----------
        fname : str
            File name to open
        mode : str={'r', 'w'}
            Whether to open this file for 'r'eading or 'w'riting
        natom : int, optional
            Number of atoms in the system (necessary when mode='w')
        hasbox : bool, optional
            Does the system have PBCs? Necessary when mode='w'
        title : str, optional
            Title to write to a new trajectory (when mode='w')
        time : float, optional
            The time to write to the restart file in ps. Default is 0.
    """
    @staticmethod
    def id_format(filename):
        """ Identifies the file type as an Amber restart/inpcrd file

        Parameters
        ----------
        filename : str
            Name of the file to check format for

        Returns
        -------
        is_fmt : bool
            True if it is an Amber restart/inpcrd file. False otherwise
        """
        if isinstance(filename, string_types):
            f = genopen(filename, 'r')
            lines = [f.readline() for i in range(5)]
            f.close()
        elif (hasattr(filename, 'readline') and hasattr(filename, 'seek')
              and hasattr(filename, 'tell')):
            cur = filename.tell()
            lines = [filename.readline() for i in range(5)]
            filename.seek(cur)
        # Look for natom
        words = lines[1].split()
        if len(words) > 2 or len(words) < 1:
            return False
        try:
            natom = int(words[0])
            float(words[1])
        except ValueError:
            return False
        except IndexError:
            pass
        # Next 3 lines, make sure we have %12.7f format. This only works if we
        # have at least 6 atoms. Any fewer than that means the restart file is
        # shorter than that.
        try:
            if natom <= 0:
                return False
            i = 0
            for line in lines[2:]:
                i += 1
                if i > natom: break
                for j in range(3):
                    j12 = j * 12
                    if line[j12+4] != '.': return False
                    float(line[j12:j12+12])
                    if line[j12+11] not in '0123456789':
                        return False
                i += 1
                if i > natom: break
                for j in range(3):
                    j12 = j * 12 + 36
                    if line[j12+4] != '.': return False
                    float(line[j12:j12+12])
                    if line[j12+11] not in '0123456789':
                        return False
        except (IndexError, ValueError):
            return False

        # Must be a restart...
        return True

    CRDS_PER_LINE = 6
    DEFAULT_TITLE = 'restart created by ParmEd'

    def __init__(self, fname, mode='r', natom=0, hasbox=None, title=None,
                 time=0.0):
        """
        For restart files, natom and hasbox are determined automatically for
        mode='r', and can be determined at write-time when the coordinates are
        set.
        """
        self._coords_written = False
        self._cell_lengths_written = False
        self._cell_angles_written = False
        self._vels_written = False
        self.time = float(time)
        super(AmberAsciiRestart, self).__init__(fname, natom, hasbox,
                                                mode, title)

    @classmethod
    def parse(cls, filename, structure=False):
        self = cls(filename)
        if structure:
            obj = Structure()
            for _ in range(self.natom):
                # fake
                obj.add_atom(Atom(), resname='XXX', resnum=0)
            obj.box = self.box
            obj.coordinates = self.coordinates[0]
            obj._coordinates = self.coordinates
            return obj
        else:
            return self

    def _parse(self):
        """
        This method parses the data out of the ASCII restart file and creates
        self._coordinates and self._velocities as np.ndarray(natom*3) arrays

        This method is called automatically for 'old' restart files and should
        not be called by external callers
        """

        lines = self._file.readlines()
        self._file.close()
        self.title = lines[0].strip()
        self.natom = int(lines[1].strip().split()[0])
        try:
            self.time = float(lines[1].strip().split()[1])
        except IndexError:
            self.time = 0.0
        # Get rid of any trailing newlines
        while not lines[-1].strip():
            lines.pop()
        # Determine what information we have based on the number of lines
        # present
        if len(lines) == int(ceil(self.natom / 2.0) + 2):
            self.hasbox = self.hasvels = False
        elif len(lines) == int(ceil(self.natom / 2.0) + 3):
            self.hasbox = True
            self.hasvels = False
        elif len(lines) == int(2 * ceil(self.natom / 2.0) + 2):
            self.hasbox = False
            self.hasvels = True
        elif len(lines) == int(2 * ceil(self.natom / 2.0) + 3):
            self.hasbox = self.hasvels = True
        else:
            raise RuntimeError('Badly formatted restart file. Has %d lines '
                               'for %d atoms.' % (len(lines), self.natom))
        self._coordinates = np.zeros((self.natom, 3))
        if self.hasvels:
            self._velocities = np.zeros((self.natom, 3))
        if self.hasbox:
            self._cell_lengths = np.zeros(3)
            self._cell_angles = np.zeros(3)
        # Now it's time to parse. Coordinates first
        startline = 2
        endline = startline + int(ceil(self.natom / 2.0))
        idx = 0
        for i in range(startline, endline):
            line = lines[i]
            x1 = float(line[ 0:12])
            y1 = float(line[12:24])
            z1 = float(line[24:36])
            self._coordinates[idx] = [x1, y1, z1]
            idx += 1
            try:
                x2 = float(line[36:48])
                y2 = float(line[48:60])
                z2 = float(line[60:72])
            except ValueError:
                pass
            else:
                self._coordinates[idx] = [x2, y2, z2]
                idx += 1
        self._coordinates = self._coordinates.reshape((1, self.natom, 3))
        startline = endline
        # Now it's time to parse the velocities if we have them
        if self.hasvels:
            endline = startline + int(ceil(self.natom / 2.0))
            idx = 0
            for i in range(startline, endline):
                line = lines[i]
                x1 = float(line[ 0:12]) * VELSCALE
                y1 = float(line[12:24]) * VELSCALE
                z1 = float(line[24:36]) * VELSCALE
                self._velocities[idx] = [x1, y1, z1]
                idx += 1
                try:
                    x2 = float(line[36:48]) * VELSCALE
                    y2 = float(line[48:60]) * VELSCALE
                    z2 = float(line[60:72]) * VELSCALE
                except ValueError:
                    pass
                else:
                    self._velocities[idx] = [x2,y2,z2]
                    idx += 1
            startline = endline
            self._velocities = self._velocities.reshape((1, self.natom, 3))
        # Now it's time to parse the box info if we have it
        if self.hasbox:
            line = lines[startline]
            self._cell_lengths[0:3] = [float(line[0:12]),
                                       float(line[12:24]),
                                       float(line[24:36])]
            self._cell_angles[0:3] = [float(line[36:48]),
                                      float(line[48:60]),
                                      float(line[60:72])]

    @property
    def coordinates(self):
        if self._status == 'new' and not hasattr(self, '_coordinates'):
            raise RuntimeError('Coordinates not yet set')
        return self._coordinates

    @coordinates.setter
    def coordinates(self, stuff):
        if self._status == 'old':
            raise RuntimeError('Cannot set coordinates on an old restart')
        stuff = np.array(stuff, copy=False).ravel()
        if self.natom > 0 and len(stuff) != 3 * self.natom:
            raise ValueError('Got %d coordinates for %d atoms' %
                             (len(stuff), self.natom))
        if self._coords_written:
            raise RuntimeError('Coordinates have already been written.')
        # Error checking done. If we didn't already set our number of atoms,
        # set that now
        self.natom = len(stuff) // 3
        self._coordinates = stuff.reshape((-1, self.natom, 3))
        self._file.write('%5d%15.7e\n' % (self.natom, self.time))
        numwrit = 0
        fmt = '%12.7f%12.7f%12.7f'
        for i in range(self.natom):
            i3 = i * 3
            self._file.write(fmt % (stuff[i3], stuff[i3+1], stuff[i3+2]))
            numwrit += 1
            if numwrit % 2 == 0: self._file.write('\n')
        if self.natom % 2 == 1: self._file.write('\n')
        self._coords_written = True

    @property
    def velocities(self):
        if self._status == 'new' and not hasattr(self, '_velocities'):
            raise RuntimeError('Velocities not set yet')
        if not self.hasvels:
            return None
        return self._velocities

    @velocities.setter
    def velocities(self, stuff):
        if self._status == 'old':
            raise RuntimeError('Cannot set velocities on an old restart')
        stuff = np.array(stuff, copy=False).ravel()
        if not self._coords_written:
            raise RuntimeError('Coordinates must be set before velocities')
        if self._cell_lengths_written or self._cell_angles_written:
            raise RuntimeError('Velocities must be written before the box info')
        if self._vels_written:
            raise RuntimeError('Can only write velocities once')
        if len(stuff) != 3 * self.natom:
            raise ValueError('Got %d velocities for %d atoms.' %
                             (len(stuff), self.natom))
        self._velocities = stuff.reshape((-1, self.natom, 3))
        fmt = '%12.7f%12.7f%12.7f'
        numwrit = 0
        for i in range(self.natom):
            i3 = i * 3
            self._file.write(fmt % (stuff[i3  ]*ONEVELSCALE,
                                    stuff[i3+1]*ONEVELSCALE,
                                    stuff[i3+2]*ONEVELSCALE)
            )
            numwrit += 1
            if numwrit % 2 == 0: self._file.write('\n')
        if self.natom % 2 == 1: self._file.write('\n')
        self._vels_written = self.hasvels = True

    @property
    def cell_lengths(self):
        if self._status == 'new' and not hasattr(self, '_cell_lengths'):
            raise RuntimeError('Cell lengths not yet available')
        if not self.hasbox:
            return None
        return self._cell_lengths

    @property
    def cell_angles(self):
        if self._status == 'new' and not hasattr(self, '_cell_angles'):
            raise RuntimeError('Cell angles not yet available')
        if not self.hasbox:
            return None
        return self._cell_angles

    @property
    def box(self):
        """ Combined cell lengths and cell angles """
        if self._status == 'new' and not (hasattr(self, '_cell_lengths') and
                hasattr(self, '_cell_angles')):
            raise RuntimeError('Cell parameters not yet set')
        if not self.hasbox:
            return None
        box = np.zeros(6)
        lengths, angles = self.cell_lengths, self.cell_angles
        box[0:3] = [lengths[0], lengths[1], lengths[2]]
        box[3:6] = [angles[0], angles[1], angles[2]]
        return box

    @cell_lengths.setter
    def cell_lengths(self, stuff):
        if self._status == 'old':
            raise RuntimeError('Cannot set cell lengths on old restart')
        if not self._coords_written:
            raise RuntimeError('Coordinates must be written before box')
        if self._cell_lengths_written:
            raise RuntimeError('Can only write cell lengths once')
        if len(stuff) != 3:
            raise ValueError('Expected 3 numbers for cell lengths')
        self._cell_lengths = np.array(stuff, copy=False)
        self._file.write('%12.7f%12.7f%12.7f' % (stuff[0], stuff[1], stuff[2]))
        self._cell_lengths_written = True

    @cell_angles.setter
    def cell_angles(self, stuff):
        if self._status == 'old':
            raise RuntimeError('Cannot set cell angles on old restart')
        if not self._coords_written:
            raise RuntimeError('Coordinates must be written before box')
        if not self._cell_lengths_written:
            raise RuntimeError('Must write cell lengths before angles')
        if self._cell_angles_written:
            raise RuntimeError('Can only write cell angles once')
        if len(stuff) != 3:
            raise ValueError('Expected 3 numbers for cell angles')
        self._cell_angles = np.array(stuff, copy=False)
        self._file.write('%12.7f%12.7f%12.7f\n' % (stuff[0],stuff[1],stuff[2]))
        self._cell_angles_written = True

    @box.setter
    def box(self, stuff):
        """ Writes both the cell lengths and cell angles """
        self.cell_lengths = stuff[:3]
        self.cell_angles = stuff[3:]

#+++++++++++++++++++++++++++++++++++++++++++++++++++++++++++++++++++++++++++++++

class AmberMdcrd(_AmberAsciiCoordinateFile):
    """
    A class to parse Amber ASCII trajectory files. This is *much* slower than
    parsing NetCDF files (or the equivalent parsing done in a compiled language
    like C or C++). For large trajectories, this may be significant.
    """
    extra_args = ('natom', 'hasbox')

    CRDS_PER_LINE = 10
    DEFAULT_TITLE = 'trajectory created by ParmEd'

    @staticmethod
    def id_format(filename):
        """ Identifies the file type as an Amber mdcrd file

        Parameters
        ----------
        filename : str
            Name of the file to check format for

        Returns
        -------
        is_fmt : bool
            True if it is an Amber mdcrd file. False otherwise
        """
        f = genopen(filename, 'r')
        lines = [f.readline() for i in range(5)]
        f.close()
        # Next 4 lines, make sure we have %8.3f format
        try:
            for i in range(4):
                i += 1
                for j in range(10):
                    j8 = j * 8
                    if lines[i][j8+4] != '.': return False
                    float(lines[i][j8:j8+8])
                    if lines[i][j8+7] not in '0123456789':
                        return False
        except (IndexError, ValueError):
            return False

        # Must be a mdcrd
        return True

    def _parse(self):
        """
        This method parses the data out of the mdcrd file and creates
        self._coordinates as a list of np.ndarray(1, natom, 3) and
        self.cell_lengths as a list of np.ndarray(3) for each frame in the
        trajectory. This method is called automatically for 'old' trajectory
        files and should not be called by external callers.
        """
        line = self._file.readline()
        self.title = line.strip()
        self._coordinates = np.ndarray(0)
        self.cell_lengths = np.ndarray(0)
        mainiter = range(0, 8*self.CRDS_PER_LINE, 8)
        extraiter = range(0, 8*self._nextras, 8)
        try:
            while line:
                frame = np.zeros(self.natom*3)
                if not line: raise _FileEOF()
                cell = np.zeros(3)
                idx = 0
                line = self._file.readline()
                if not line: raise StopIteration()
                for i in range(self._full_lines_per_frame):
                    if not line: raise _FileEOF()
                    frame[idx:idx+10] = [float(line[j:j+8]) for j in mainiter]
                    idx += 10
                    line = self._file.readline()

                if self._nextras:
                    frame[idx:idx+self._nextras] = \
                            [float(line[j:j+8]) for j in extraiter]

                if self.hasbox:
                    line = self._file.readline()
                    if not line: raise _FileEOF()
                    cell[0] = float(line[:8])
                    cell[1] = float(line[8:16])
                    cell[2] = float(line[16:24])

                self._coordinates = np.concatenate((self._coordinates, frame))
                self.cell_lengths = np.concatenate((self.cell_lengths, cell))

        except _FileEOF:
            _warnings.warn('Unexpected EOF in parsing mdcrd. natom and/or '
                           'hasbox are likely wrong', RuntimeWarning)
        except StopIteration:
            pass

        self._coordinates = self._coordinates.reshape((-1, self.natom, 3))
        self.cell_lengths = self.cell_lengths.reshape((-1, 3))
        self._file.close()

    @property
    def coordinates(self):
        return self._coordinates

    @property
    def frame(self):
        return self._coordinates.shape[0]

    @property
    def box(self):
        if not self._status == 'old':
            raise RuntimeError('Cannot access box of a new mdcrd')
        return self.cell_lengths

    def add_coordinates(self, stuff):
        """
        Prints 'stuff' (which must be either an iterable of 3*natom or have an
        attribute 'flatten' that converts it into an iterable of 3*natom) to the
        open file handler. Can only be called on a 'new' mdcrd, and adds these
        coordinates to the current end of the file.

        Parameters
        ----------
        stuff : array or iterable
            This must be an iterable of length 3*natom or a numpy array that can
            be flattened to a 3*natom-length array

        Raises
        ------
        If the coordinate file is an old one being parsed or if you are
        currently expected to provide unit cell dimensions, a RuntimeError is
        raised. If the provided coordinate data does not have length 3*natom, or
        cannot be ``flatten()``ed to create a 3*natom array, a ValueError is
        raised.
        """
        # Make sure we can write the coordinates right now
        if not self._status == 'new':
            raise RuntimeError('Cannot print frames to an old mdcrd')
        try:
            stuff = stuff.flatten()
        except AttributeError:
            pass
        if self._writebox:
            raise RuntimeError('Box information not written for last frame')
        if len(stuff) != 3*self.natom:
            raise ValueError('add_coordinates requires an array of length '
                             'natom*3')

        # If we can, write the coordinates
        i = 0
        j = -1
        for i in range(self._full_lines_per_frame):
            i10 = i * 10
            for j in range(10):
                self._file.write('%8.3f' % stuff[i10+j])
            self._file.write('\n')
        if self._nextras:
            extra = i*10+j + 1
            while extra < self.natom*3:
                self._file.write('%8.3f' % stuff[extra])
                extra += 1
            self._file.write('\n')
        # Now it's time to write the box info if necessary
        self._writebox = self.hasbox
        self._file.flush()

    def add_box(self, stuff):
        """
        Prints 'stuff' (which must be a 3-element list, array.array, tuple, or
        np.ndarray) as the box lengths for this frame

        Parameters
        ----------
        stuff : array or iterable
            This must be an iterable of length 3 with the box lengths

        Raises
        ------
        If the coordinate file is an old one being parsed or if you are
        currently expected to provide coordinates, a RuntimeError is raised.
        raised. If the provided box lengths are not length 3, a ValueError is
        raised.
        """
        # First make sure we should be writing our box now
        if not self._status == 'new':
            raise RuntimeError('Cannot print box to an old mdcrd')
        if not self._writebox:
            raise RuntimeError('Should not be writing box info right now')
        if len(stuff) != 3:
            raise ValueError('add_box requires an array of length 3')

        self._file.write('%8.3f%8.3f%8.3f\n' % (stuff[0], stuff[1], stuff[2]))
        self._writebox = False
        self._file.flush()

#+++++++++++++++++++++++++++++++++++++++++++++++++++++++++++++++++++++++++++++++<|MERGE_RESOLUTION|>--- conflicted
+++ resolved
@@ -14,12 +14,9 @@
 from parmed.utils.io import genopen
 from parmed.utils.six import add_metaclass
 from parmed.utils.six.moves import range
-<<<<<<< HEAD
 from parmed.utils.six import string_types
-=======
 from parmed.structure import Structure
 from parmed.topologyobjects import Atom
->>>>>>> 87ff5caf
 import parmed.unit as u
 from parmed.vec3 import Vec3
 import warnings as _warnings
