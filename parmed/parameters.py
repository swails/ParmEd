--- conflicted
+++ resolved
@@ -343,14 +343,9 @@
                 if (not allow_unequal_duplicates and
                         cmap.type != params.cmap_types[key]):
                     raise ParameterError('Unequal CMAP types defined between '
-<<<<<<< HEAD
                             '%s, %s, %s, %s, and %s' % (key[0], key[1], key[2],
                                 key[3], key[7]))
-                continue
-=======
-                            '%s, %s, %s, %s, and %s' % key)
                 continue # pragma: no cover
->>>>>>> 46212fd9
             typ = copy(cmap.type)
             params.cmap_types[key] = typ
             params.cmap_types[tuple(reversed(key))] = typ
