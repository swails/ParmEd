--- conflicted
+++ resolved
@@ -5,11 +5,7 @@
 
 Author: Jason M. Swails
 Contributors:
-<<<<<<< HEAD
-Date: Dec. 19, 2014
-=======
 Date: Apr. 13, 2015
->>>>>>> cfb5eddf
 """
 from __future__ import division
 from chemistry.constants import DEG_TO_RAD
@@ -17,11 +13,8 @@
                        DihedralTypeList, ImproperType, CmapType, NoUreyBradley)
 from chemistry.charmm._charmmfile import CharmmFile, CharmmStreamFile
 from chemistry.exceptions import CharmmFileError
-<<<<<<< HEAD
+from chemistry.modeller import ResidueTemplate, PatchTemplate
 from chemistry.parameters import ParameterSet
-=======
-from chemistry.modeller import ResidueTemplate, PatchTemplate
->>>>>>> cfb5eddf
 from chemistry.periodic_table import AtomicNum, Mass, Element, element_by_mass
 import compat24 # needs to be before collections
 from collections import OrderedDict
@@ -104,23 +97,10 @@
 
     def __init__(self, *args):
         # Instantiate the list types
-<<<<<<< HEAD
         super(CharmmParameterSet, self).__init__(self)
-=======
-        self.atom_types_str = OrderedDict()
-        self.atom_types_int = OrderedDict()
-        self.atom_types_tuple = OrderedDict()
-        self.bond_types = OrderedDict()
-        self.angle_types = OrderedDict()
-        self.urey_bradley_types = OrderedDict()
-        self.dihedral_types = OrderedDict()
-        self.improper_types = OrderedDict()
-        self.cmap_types = OrderedDict()
-        self.nbfix_types = OrderedDict()
         self.parametersets = []
         self.residues = dict()
         self.patches = dict()
->>>>>>> cfb5eddf
 
         # Load all of the files
         tops, pars, strs = [], [], []
@@ -722,68 +702,7 @@
             elif words[1].startswith('para'):
                 # This is a Parameter file section
                 self.read_parameter_file(section)
-<<<<<<< HEAD
             title, section = f.next_section()
-=======
-            title, section = f.next_section()
-
-    def condense(self, do_dihedrals=True):
-        """
-        This function goes through each of the parameter type dicts and
-        eliminates duplicate types. After calling this function, every unique
-        bond, angle, dihedral, improper, or cmap type will pair with EVERY key
-        in the type mapping dictionaries that points to the equivalent type
-
-        Parameters
-        ----------
-        do_dihedrals : bool=True
-            Dihedrals can take the longest time to compress since testing their
-            equality takes the longest (this is complicated by the existence of
-            multi-term torsions). This flag will allow you to *skip* condensing
-            the dihedral parameter types (for large parameter sets, this can cut
-            the compression time in half)
-
-        Returns
-        -------
-        self
-            The instance that is being condensed
-
-        Notes
-        -----
-        The return value allows you to condense the types at construction time.
-
-        Example
-        -------
-        >>> params = CharmmParameterSet('charmm.prm').condense()
-        >>> params
-        <chemistry.charmm.parameters.CharmmParameterSet at 0x7f88757de090>
-        """
-        # First scan through all of the bond types
-        self._condense_types(self.bond_types)
-        self._condense_types(self.angle_types)
-        self._condense_types(self.urey_bradley_types)
-        if do_dihedrals: self._condense_types(self.dihedral_types)
-        self._condense_types(self.improper_types)
-        self._condense_types(self.cmap_types)
-        return self
-
-    @staticmethod
-    def _condense_types(typedict):
-        """
-        Loops through the given dict and condenses all types.
-
-        Parameter
-        ---------
-        typedict : dict
-            Type dictionary to condense
-        """
-        keylist = typedict.keys()
-        for i in xrange(len(keylist) - 1):
-            key1 = keylist[i]
-            for j in xrange(i+1, len(keylist)):
-                key2 = keylist[j]
-                if typedict[key1] == typedict[key2]:
-                    typedict[key2] = typedict[key1]
 
 # ++++++++++++++++++++++++++++++++++++++++++++++++++++++++++++++++++++++++++++++
 
@@ -808,5 +727,4 @@
     the form used by CHARMM)
     """
     for atom in res:
-        atom.xx = atom.xy = atom.xz = 0.0
->>>>>>> cfb5eddf
+        atom.xx = atom.xy = atom.xz = 0.0